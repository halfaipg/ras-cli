--- conflicted
+++ resolved
@@ -22,12 +22,7 @@
   FileDiscoveryService,
   TelemetryTarget,
   FileFilteringOptions,
-<<<<<<< HEAD
-  IdeClient,
 } from '@qwen-code/qwen-code-core';
-=======
-} from '@google/gemini-cli-core';
->>>>>>> ed5bcc1a
 import { Settings } from './settings.js';
 
 import { Extension, annotateActiveExtensions } from './extension.js';
@@ -237,7 +232,7 @@
     .option('load-memory-from-include-directories', {
       type: 'boolean',
       description:
-        'If true, when refreshing memory, GEMINI.md files should be loaded from all directories that are added. If false, GEMINI.md files should only be loaded from the primary working directory.',
+        'If true, when refreshing memory, QWEN.md files should be loaded from all directories that are added. If false, QWEN.md files should only be loaded from the primary working directory.',
       default: false,
     })
     .version(await getCliVersion()) // This will enable the --version flag based on package.json
@@ -500,8 +495,6 @@
     summarizeToolOutput: settings.summarizeToolOutput,
     ideMode,
     ideModeFeature,
-<<<<<<< HEAD
-    ideClient,
     enableOpenAILogging:
       (typeof argv.openaiLogging === 'undefined'
         ? settings.enableOpenAILogging
@@ -520,8 +513,6 @@
     ],
     contentGenerator: settings.contentGenerator,
     cliVersion,
-=======
->>>>>>> ed5bcc1a
   });
 }
 
