/**
 * @license
 * Copyright 2025 Google LLC
 * SPDX-License-Identifier: Apache-2.0
 */

import * as fs from 'fs';
import * as path from 'path';
import { homedir, platform } from 'os';
import * as dotenv from 'dotenv';
import {
  MCPServerConfig,
  GEMINI_CONFIG_DIR as GEMINI_DIR,
  getErrorMessage,
  BugCommandSettings,
  TelemetrySettings,
  AuthType,
} from '@qwen-code/qwen-code-core';
import stripJsonComments from 'strip-json-comments';
import { DefaultLight } from '../ui/themes/default-light.js';
import { DefaultDark } from '../ui/themes/default.js';
import { CustomTheme } from '../ui/themes/theme.js';

export const SETTINGS_DIRECTORY_NAME = '.qwen';
export const USER_SETTINGS_DIR = path.join(homedir(), SETTINGS_DIRECTORY_NAME);
export const USER_SETTINGS_PATH = path.join(USER_SETTINGS_DIR, 'settings.json');
export const DEFAULT_EXCLUDED_ENV_VARS = ['DEBUG', 'DEBUG_MODE'];

export function getSystemSettingsPath(): string {
  if (process.env.GEMINI_CLI_SYSTEM_SETTINGS_PATH) {
    return process.env.GEMINI_CLI_SYSTEM_SETTINGS_PATH;
  }
  if (platform() === 'darwin') {
    return '/Library/Application Support/QwenCode/settings.json';
  } else if (platform() === 'win32') {
    return 'C:\\ProgramData\\qwen-code\\settings.json';
  } else {
    return '/etc/qwen-code/settings.json';
  }
}

export function getWorkspaceSettingsPath(workspaceDir: string): string {
  return path.join(workspaceDir, SETTINGS_DIRECTORY_NAME, 'settings.json');
}

export type DnsResolutionOrder = 'ipv4first' | 'verbatim';

export enum SettingScope {
  User = 'User',
  Workspace = 'Workspace',
  System = 'System',
}

export interface CheckpointingSettings {
  enabled?: boolean;
}

export interface SummarizeToolOutputSettings {
  tokenBudget?: number;
}

export interface AccessibilitySettings {
  disableLoadingPhrases?: boolean;
}

export interface Settings {
  theme?: string;
  customThemes?: Record<string, CustomTheme>;
  selectedAuthType?: AuthType;
  useExternalAuth?: boolean;
  sandbox?: boolean | string;
  coreTools?: string[];
  excludeTools?: string[];
  toolDiscoveryCommand?: string;
  toolCallCommand?: string;
  mcpServerCommand?: string;
  mcpServers?: Record<string, MCPServerConfig>;
  allowMCPServers?: string[];
  excludeMCPServers?: string[];
  showMemoryUsage?: boolean;
  contextFileName?: string | string[];
  accessibility?: AccessibilitySettings;
  telemetry?: TelemetrySettings;
  usageStatisticsEnabled?: boolean;
  preferredEditor?: string;
  bugCommand?: BugCommandSettings;
  checkpointing?: CheckpointingSettings;
  autoConfigureMaxOldSpaceSize?: boolean;
  /** The model name to use (e.g 'gemini-9.0-pro') */
  model?: string;
  enableOpenAILogging?: boolean;

  // Git-aware file filtering settings
  fileFiltering?: {
    respectGitIgnore?: boolean;
    respectGeminiIgnore?: boolean;
    enableRecursiveFileSearch?: boolean;
  };

  hideWindowTitle?: boolean;

  hideTips?: boolean;
  hideBanner?: boolean;

  // Setting for setting maximum number of user/model/tool turns in a session.
  maxSessionTurns?: number;

  // Setting for maximum token limit for conversation history before blocking requests
  sessionTokenLimit?: number;

  // Setting for maximum number of files and folders to show in folder structure
  maxFolderItems?: number;

  // A map of tool names to their summarization settings.
  summarizeToolOutput?: Record<string, SummarizeToolOutputSettings>;

  vimMode?: boolean;
  memoryImportFormat?: 'tree' | 'flat';

  // Flag to be removed post-launch.
  ideModeFeature?: boolean;
  /// IDE mode setting configured via slash command toggle.
  ideMode?: boolean;

  // Setting for disabling auto-update.
  disableAutoUpdate?: boolean;

  // Setting for disabling the update nag message.
  disableUpdateNag?: boolean;

  memoryDiscoveryMaxDirs?: number;
  // Environment variables to exclude from project .env files
  excludedProjectEnvVars?: string[];
  dnsResolutionOrder?: DnsResolutionOrder;
<<<<<<< HEAD
  sampling_params?: Record<string, unknown>;
  systemPromptMappings?: Array<{
    baseUrls: string[];
    modelNames: string[];
    template: string;
  }>;
  contentGenerator?: {
    timeout?: number;
    maxRetries?: number;
  };
=======

  includeDirectories?: string[];

  loadMemoryFromIncludeDirectories?: boolean;
>>>>>>> ed5bcc1a
}

export interface SettingsError {
  message: string;
  path: string;
}

export interface SettingsFile {
  settings: Settings;
  path: string;
}
export class LoadedSettings {
  constructor(
    system: SettingsFile,
    user: SettingsFile,
    workspace: SettingsFile,
    errors: SettingsError[],
  ) {
    this.system = system;
    this.user = user;
    this.workspace = workspace;
    this.errors = errors;
    this._merged = this.computeMergedSettings();
  }

  readonly system: SettingsFile;
  readonly user: SettingsFile;
  readonly workspace: SettingsFile;
  readonly errors: SettingsError[];

  private _merged: Settings;

  get merged(): Settings {
    return this._merged;
  }

  private computeMergedSettings(): Settings {
    const system = this.system.settings;
    const user = this.user.settings;
    const workspace = this.workspace.settings;

    return {
      ...user,
      ...workspace,
      ...system,
      customThemes: {
        ...(user.customThemes || {}),
        ...(workspace.customThemes || {}),
        ...(system.customThemes || {}),
      },
      mcpServers: {
        ...(user.mcpServers || {}),
        ...(workspace.mcpServers || {}),
        ...(system.mcpServers || {}),
      },
      includeDirectories: [
        ...(system.includeDirectories || []),
        ...(user.includeDirectories || []),
        ...(workspace.includeDirectories || []),
      ],
    };
  }

  forScope(scope: SettingScope): SettingsFile {
    switch (scope) {
      case SettingScope.User:
        return this.user;
      case SettingScope.Workspace:
        return this.workspace;
      case SettingScope.System:
        return this.system;
      default:
        throw new Error(`Invalid scope: ${scope}`);
    }
  }

  setValue<K extends keyof Settings>(
    scope: SettingScope,
    key: K,
    value: Settings[K],
  ): void {
    const settingsFile = this.forScope(scope);
    settingsFile.settings[key] = value;
    this._merged = this.computeMergedSettings();
    saveSettings(settingsFile);
  }
}

function resolveEnvVarsInString(value: string): string {
  const envVarRegex = /\$(?:(\w+)|{([^}]+)})/g; // Find $VAR_NAME or ${VAR_NAME}
  return value.replace(envVarRegex, (match, varName1, varName2) => {
    const varName = varName1 || varName2;
    if (process && process.env && typeof process.env[varName] === 'string') {
      return process.env[varName]!;
    }
    return match;
  });
}

function resolveEnvVarsInObject<T>(obj: T): T {
  if (
    obj === null ||
    obj === undefined ||
    typeof obj === 'boolean' ||
    typeof obj === 'number'
  ) {
    return obj;
  }

  if (typeof obj === 'string') {
    return resolveEnvVarsInString(obj) as unknown as T;
  }

  if (Array.isArray(obj)) {
    return obj.map((item) => resolveEnvVarsInObject(item)) as unknown as T;
  }

  if (typeof obj === 'object') {
    const newObj = { ...obj } as T;
    for (const key in newObj) {
      if (Object.prototype.hasOwnProperty.call(newObj, key)) {
        newObj[key] = resolveEnvVarsInObject(newObj[key]);
      }
    }
    return newObj;
  }

  return obj;
}

function findEnvFile(startDir: string): string | null {
  let currentDir = path.resolve(startDir);
  while (true) {
    // prefer gemini-specific .env under GEMINI_DIR
    const geminiEnvPath = path.join(currentDir, GEMINI_DIR, '.env');
    if (fs.existsSync(geminiEnvPath)) {
      return geminiEnvPath;
    }
    const envPath = path.join(currentDir, '.env');
    if (fs.existsSync(envPath)) {
      return envPath;
    }
    const parentDir = path.dirname(currentDir);
    if (parentDir === currentDir || !parentDir) {
      // check .env under home as fallback, again preferring gemini-specific .env
      const homeGeminiEnvPath = path.join(homedir(), GEMINI_DIR, '.env');
      if (fs.existsSync(homeGeminiEnvPath)) {
        return homeGeminiEnvPath;
      }
      const homeEnvPath = path.join(homedir(), '.env');
      if (fs.existsSync(homeEnvPath)) {
        return homeEnvPath;
      }
      return null;
    }
    currentDir = parentDir;
  }
}

export function setUpCloudShellEnvironment(envFilePath: string | null): void {
  // Special handling for GOOGLE_CLOUD_PROJECT in Cloud Shell:
  // Because GOOGLE_CLOUD_PROJECT in Cloud Shell tracks the project
  // set by the user using "gcloud config set project" we do not want to
  // use its value. So, unless the user overrides GOOGLE_CLOUD_PROJECT in
  // one of the .env files, we set the Cloud Shell-specific default here.
  if (envFilePath && fs.existsSync(envFilePath)) {
    const envFileContent = fs.readFileSync(envFilePath);
    const parsedEnv = dotenv.parse(envFileContent);
    if (parsedEnv.GOOGLE_CLOUD_PROJECT) {
      // .env file takes precedence in Cloud Shell
      process.env.GOOGLE_CLOUD_PROJECT = parsedEnv.GOOGLE_CLOUD_PROJECT;
    } else {
      // If not in .env, set to default and override global
      process.env.GOOGLE_CLOUD_PROJECT = 'cloudshell-gca';
    }
  } else {
    // If no .env file, set to default and override global
    process.env.GOOGLE_CLOUD_PROJECT = 'cloudshell-gca';
  }
}

export function loadEnvironment(settings?: Settings): void {
  const envFilePath = findEnvFile(process.cwd());

  // Cloud Shell environment variable handling
  if (process.env.CLOUD_SHELL === 'true') {
    setUpCloudShellEnvironment(envFilePath);
  }

  // If no settings provided, try to load workspace settings for exclusions
  let resolvedSettings = settings;
  if (!resolvedSettings) {
    const workspaceSettingsPath = getWorkspaceSettingsPath(process.cwd());
    try {
      if (fs.existsSync(workspaceSettingsPath)) {
        const workspaceContent = fs.readFileSync(
          workspaceSettingsPath,
          'utf-8',
        );
        const parsedWorkspaceSettings = JSON.parse(
          stripJsonComments(workspaceContent),
        ) as Settings;
        resolvedSettings = resolveEnvVarsInObject(parsedWorkspaceSettings);
      }
    } catch (_e) {
      // Ignore errors loading workspace settings
    }
  }

  if (envFilePath) {
    // Manually parse and load environment variables to handle exclusions correctly.
    // This avoids modifying environment variables that were already set from the shell.
    try {
      const envFileContent = fs.readFileSync(envFilePath, 'utf-8');
      const parsedEnv = dotenv.parse(envFileContent);

      const excludedVars =
        resolvedSettings?.excludedProjectEnvVars || DEFAULT_EXCLUDED_ENV_VARS;
      const isProjectEnvFile = !envFilePath.includes(GEMINI_DIR);

      for (const key in parsedEnv) {
        if (Object.hasOwn(parsedEnv, key)) {
          // If it's a project .env file, skip loading excluded variables.
          if (isProjectEnvFile && excludedVars.includes(key)) {
            continue;
          }

          // Load variable only if it's not already set in the environment.
          if (!Object.hasOwn(process.env, key)) {
            process.env[key] = parsedEnv[key];
          }
        }
      }
    } catch (_e) {
      // Errors are ignored to match the behavior of `dotenv.config({ quiet: true })`.
    }
  }
}

/**
 * Loads settings from user and workspace directories.
 * Project settings override user settings.
 */
export function loadSettings(workspaceDir: string): LoadedSettings {
  let systemSettings: Settings = {};
  let userSettings: Settings = {};
  let workspaceSettings: Settings = {};
  const settingsErrors: SettingsError[] = [];
  const systemSettingsPath = getSystemSettingsPath();

  // Resolve paths to their canonical representation to handle symlinks
  const resolvedWorkspaceDir = path.resolve(workspaceDir);
  const resolvedHomeDir = path.resolve(homedir());

  let realWorkspaceDir = resolvedWorkspaceDir;
  try {
    // fs.realpathSync gets the "true" path, resolving any symlinks
    realWorkspaceDir = fs.realpathSync(resolvedWorkspaceDir);
  } catch (_e) {
    // This is okay. The path might not exist yet, and that's a valid state.
  }

  // We expect homedir to always exist and be resolvable.
  const realHomeDir = fs.realpathSync(resolvedHomeDir);

  const workspaceSettingsPath = getWorkspaceSettingsPath(workspaceDir);

  // Load system settings
  try {
    if (fs.existsSync(systemSettingsPath)) {
      const systemContent = fs.readFileSync(systemSettingsPath, 'utf-8');
      const parsedSystemSettings = JSON.parse(
        stripJsonComments(systemContent),
      ) as Settings;
      systemSettings = resolveEnvVarsInObject(parsedSystemSettings);
    }
  } catch (error: unknown) {
    settingsErrors.push({
      message: getErrorMessage(error),
      path: systemSettingsPath,
    });
  }

  // Load user settings
  try {
    if (fs.existsSync(USER_SETTINGS_PATH)) {
      const userContent = fs.readFileSync(USER_SETTINGS_PATH, 'utf-8');
      const parsedUserSettings = JSON.parse(
        stripJsonComments(userContent),
      ) as Settings;
      userSettings = resolveEnvVarsInObject(parsedUserSettings);
      // Support legacy theme names
      if (userSettings.theme && userSettings.theme === 'VS') {
        userSettings.theme = DefaultLight.name;
      } else if (userSettings.theme && userSettings.theme === 'VS2015') {
        userSettings.theme = DefaultDark.name;
      }
    }
  } catch (error: unknown) {
    settingsErrors.push({
      message: getErrorMessage(error),
      path: USER_SETTINGS_PATH,
    });
  }

  if (realWorkspaceDir !== realHomeDir) {
    // Load workspace settings
    try {
      if (fs.existsSync(workspaceSettingsPath)) {
        const projectContent = fs.readFileSync(workspaceSettingsPath, 'utf-8');
        const parsedWorkspaceSettings = JSON.parse(
          stripJsonComments(projectContent),
        ) as Settings;
        workspaceSettings = resolveEnvVarsInObject(parsedWorkspaceSettings);
        if (workspaceSettings.theme && workspaceSettings.theme === 'VS') {
          workspaceSettings.theme = DefaultLight.name;
        } else if (
          workspaceSettings.theme &&
          workspaceSettings.theme === 'VS2015'
        ) {
          workspaceSettings.theme = DefaultDark.name;
        }
      }
    } catch (error: unknown) {
      settingsErrors.push({
        message: getErrorMessage(error),
        path: workspaceSettingsPath,
      });
    }
  }

  // Create LoadedSettings first
  const loadedSettings = new LoadedSettings(
    {
      path: systemSettingsPath,
      settings: systemSettings,
    },
    {
      path: USER_SETTINGS_PATH,
      settings: userSettings,
    },
    {
      path: workspaceSettingsPath,
      settings: workspaceSettings,
    },
    settingsErrors,
  );

  // Load environment with merged settings
  loadEnvironment(loadedSettings.merged);

  return loadedSettings;
}

export function saveSettings(settingsFile: SettingsFile): void {
  try {
    // Ensure the directory exists
    const dirPath = path.dirname(settingsFile.path);
    if (!fs.existsSync(dirPath)) {
      fs.mkdirSync(dirPath, { recursive: true });
    }

    fs.writeFileSync(
      settingsFile.path,
      JSON.stringify(settingsFile.settings, null, 2),
      'utf-8',
    );
  } catch (error) {
    console.error('Error saving user settings file:', error);
  }
}<|MERGE_RESOLUTION|>--- conflicted
+++ resolved
@@ -132,7 +132,7 @@
   // Environment variables to exclude from project .env files
   excludedProjectEnvVars?: string[];
   dnsResolutionOrder?: DnsResolutionOrder;
-<<<<<<< HEAD
+
   sampling_params?: Record<string, unknown>;
   systemPromptMappings?: Array<{
     baseUrls: string[];
@@ -143,12 +143,10 @@
     timeout?: number;
     maxRetries?: number;
   };
-=======
 
   includeDirectories?: string[];
 
   loadMemoryFromIncludeDirectories?: boolean;
->>>>>>> ed5bcc1a
 }
 
 export interface SettingsError {
