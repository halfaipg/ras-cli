--- conflicted
+++ resolved
@@ -4,24 +4,7 @@
  * SPDX-License-Identifier: Apache-2.0
  */
 
-<<<<<<< HEAD
-import { useEffect, useCallback, useMemo, useRef } from 'react';
-import * as fs from 'fs/promises';
-import * as path from 'path';
-import { glob } from 'glob';
-import {
-  isNodeError,
-  escapePath,
-  unescapePath,
-  getErrorMessage,
-  Config,
-  FileDiscoveryService,
-  DEFAULT_FILE_FILTERING_OPTIONS,
-  SHELL_SPECIAL_CHARS,
-} from '@qwen-code/qwen-code-core';
-=======
 import { useCallback, useMemo, useEffect } from 'react';
->>>>>>> ed5bcc1a
 import { Suggestion } from '../components/SuggestionsDisplay.js';
 import { CommandContext, SlashCommand } from '../commands/types.js';
 import {
@@ -32,7 +15,7 @@
 import { toCodePoints } from '../utils/textUtils.js';
 import { useAtCompletion } from './useAtCompletion.js';
 import { useSlashCompletion } from './useSlashCompletion.js';
-import { Config } from '@google/gemini-cli-core';
+import { Config } from '@qwen-code/qwen-code-core';
 import { useCompletion } from './useCompletion.js';
 
 export enum CompletionMode {
