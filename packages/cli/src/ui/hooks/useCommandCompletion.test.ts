--- conflicted
+++ resolved
@@ -9,16 +9,8 @@
 import { describe, it, expect, beforeEach, vi, afterEach } from 'vitest';
 import { renderHook, act, waitFor } from '@testing-library/react';
 import { useCommandCompletion } from './useCommandCompletion.js';
-<<<<<<< HEAD
-import * as fs from 'fs/promises';
-import * as path from 'path';
-import * as os from 'os';
-import { CommandContext, SlashCommand } from '../commands/types.js';
-import { Config, FileDiscoveryService } from '@qwen-code/qwen-code-core';
-=======
 import { CommandContext } from '../commands/types.js';
 import { Config } from '@google/gemini-cli-core';
->>>>>>> ed5bcc1a
 import { useTextBuffer } from '../components/shared/text-buffer.js';
 import { useEffect } from 'react';
 import { Suggestion } from '../components/SuggestionsDisplay.js';
