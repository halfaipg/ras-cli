--- conflicted
+++ resolved
@@ -8,14 +8,10 @@
   Config,
   DetectedIde,
   IDEConnectionStatus,
+  IdeClient,
   getIdeDisplayName,
   getIdeInstaller,
-<<<<<<< HEAD
 } from '@qwen-code/qwen-code-core';
-=======
-  IdeClient,
-} from '@google/gemini-cli-core';
->>>>>>> ed5bcc1a
 import {
   CommandContext,
   SlashCommand,
