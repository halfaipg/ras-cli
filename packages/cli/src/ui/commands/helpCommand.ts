--- conflicted
+++ resolved
@@ -10,12 +10,8 @@
 export const helpCommand: SlashCommand = {
   name: 'help',
   altNames: ['?'],
-<<<<<<< HEAD
+  kind: CommandKind.BUILT_IN,
   description: 'for help on Qwen Code',
-=======
->>>>>>> 1378d7b6
-  kind: CommandKind.BUILT_IN,
-  description: 'for help on gemini-cli',
   action: async (context) => {
     const helpItem: Omit<HistoryItemHelp, 'id'> = {
       type: MessageType.HELP,
